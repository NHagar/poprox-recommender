--- conflicted
+++ resolved
@@ -16,12 +16,8 @@
 echo "ENV: $env"
 echo "Region: $region"
 
-<<<<<<< HEAD
 # Download model artifacts (skipping bc dvc isn't quite working)
 # uv run dvc pull -R models
-=======
-dvc pull -R models || exit 2
->>>>>>> 5af2c8c1
 
 # Build container and deploy functions
 npx serverless deploy --stage "${env}" --region "${region}" || exit 3